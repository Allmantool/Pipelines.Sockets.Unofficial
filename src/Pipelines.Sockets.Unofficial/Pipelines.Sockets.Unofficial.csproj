﻿<Project Sdk="Microsoft.NET.Sdk">

  <PropertyGroup>
    <LibVer>4.5.0</LibVer>
    <TargetFrameworks>netstandard2.0;netcoreapp2.1;net46</TargetFrameworks> <!-- pipelines is the limiting factor for >= net46-->
    <SignAssembly>true</SignAssembly>
    <DelaySign>false</DelaySign>
    <AssemblyOriginatorKeyFile>Pipelines.Sockets.Unofficial.snk</AssemblyOriginatorKeyFile>
<<<<<<< HEAD
    <PackageProjectUrl>https://github.com/mgravell/Pipelines.Sockets.Unofficial</PackageProjectUrl>
    <RepositoryUrl>https://github.com/mgravell/Pipelines.Sockets.Unofficial</RepositoryUrl>
    <LangVersion>7.3</LangVersion>
=======
>>>>>>> 784e7f54
  </PropertyGroup>
  <PropertyGroup Condition="'$(Configuration)'=='Release'">
    <Optimize>true</Optimize>
  </PropertyGroup>
  <ItemGroup>
    <PackageReference Include="System.Memory" Version="$(LibVer)" />
    <PackageReference Include="System.Buffers" Version="$(LibVer)" />
    <PackageReference Include="System.IO.Pipelines" Version="$(LibVer)" />
  </ItemGroup>
</Project><|MERGE_RESOLUTION|>--- conflicted
+++ resolved
@@ -2,16 +2,14 @@
 
   <PropertyGroup>
     <LibVer>4.5.0</LibVer>
-    <TargetFrameworks>netstandard2.0;netcoreapp2.1;net46</TargetFrameworks> <!-- pipelines is the limiting factor for >= net46-->
+    <TargetFrameworks>netstandard2.0;netcoreapp2.1;net46</TargetFrameworks>
+    <!-- pipelines is the limiting factor for >= net46-->
     <SignAssembly>true</SignAssembly>
     <DelaySign>false</DelaySign>
     <AssemblyOriginatorKeyFile>Pipelines.Sockets.Unofficial.snk</AssemblyOriginatorKeyFile>
-<<<<<<< HEAD
     <PackageProjectUrl>https://github.com/mgravell/Pipelines.Sockets.Unofficial</PackageProjectUrl>
     <RepositoryUrl>https://github.com/mgravell/Pipelines.Sockets.Unofficial</RepositoryUrl>
     <LangVersion>7.3</LangVersion>
-=======
->>>>>>> 784e7f54
   </PropertyGroup>
   <PropertyGroup Condition="'$(Configuration)'=='Release'">
     <Optimize>true</Optimize>
